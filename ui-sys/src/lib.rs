//! Low-level FFI bindings to `libui`.

#![allow(non_camel_case_types, non_snake_case, non_upper_case_globals)]

extern crate libc;

use libc::{c_char, c_double, c_int, c_void, intmax_t, size_t, uintmax_t};

pub mod platform {
    pub mod macos;
    pub mod unix;
    pub mod windows;
}

#[repr(C)]
#[derive(Clone)]
pub struct uiInitOptions {
    pub Size: size_t,
}

extern {
    pub fn uiInit(options: *mut uiInitOptions) -> *const c_char;
    pub fn uiUninit();
    pub fn uiFreeInitError(err: *const c_char);

    pub fn uiMainSteps();
    pub fn uiMainStep(wait: c_int) -> c_int;
    pub fn uiMain();
    pub fn uiMainStep(wait: c_int) -> c_int;
    pub fn uiMainSteps();
    pub fn uiQuit();

    pub fn uiQueueMain(f: extern "C" fn(data: *mut c_void), data: *mut c_void);

    pub fn uiOnShouldQuit(f: extern "C" fn(data: *mut c_void), data: *mut c_void);

    pub fn uiFreeText(text: *mut c_char);
}

#[repr(C)]
#[allow(non_snake_case)]
pub struct uiControl {
    pub Signature: u32,
    pub OSSignature: u32,
    pub TypeSignature: u32,
    pub Destroy: extern "C" fn(this: *mut uiControl),
    pub Handle: extern "C" fn(this: *mut uiControl) -> usize,
    pub Parent: extern "C" fn(this: *mut uiControl) -> *mut uiControl,
    pub SetParent: extern "C" fn(this: *mut uiControl, new_parent: *mut uiControl),
    pub Toplevel: extern "C" fn(this: *mut uiControl) -> c_int,
    pub Visible: extern "C" fn(this: *mut uiControl) -> c_int,
    pub Show: extern "C" fn(this: *mut uiControl),
    pub Hide: extern "C" fn(this: *mut uiControl),
    pub Enabled: extern "C" fn(this: *mut uiControl) -> c_int,
    pub Enable: extern "C" fn(this: *mut uiControl),
    pub Disable: extern "C" fn(this: *mut uiControl),
}

extern {
    pub fn uiControlDestroy(control: *mut uiControl);
    pub fn uiControlHandle(control: *mut uiControl) -> usize;
    pub fn uiControlParent(control: *mut uiControl) -> *mut uiControl;
    pub fn uiControlSetParent(control: *mut uiControl, new_parent: *mut uiControl);
    pub fn uiControlToplevel(control: *mut uiControl) -> c_int;
    pub fn uiControlVisible(control: *mut uiControl) -> c_int;
    pub fn uiControlShow(control: *mut uiControl);
    pub fn uiControlHide(control: *mut uiControl);
    pub fn uiControlEnabled(control: *mut uiControl) -> c_int;
    pub fn uiControlEnable(control: *mut uiControl);
    pub fn uiControlDisable(control: *mut uiControl);

    pub fn uiAllocControl(n: size_t, OSsig: u32, typesig: u32, typenamestr: *const c_char)
                          -> *mut uiControl;
    pub fn uiFreeControl(control: *mut uiControl);

    pub fn uiControlVerifyDestroy(control: *mut uiControl);
    pub fn uiControlVerifySetParent(control: *mut uiControl, new_parent: *mut uiControl);
    pub fn uiControlEnabledToUser(control: *mut uiControl) -> c_int;
}

pub enum uiWindow {}

extern {
    pub fn uiWindowTitle(w: *mut uiWindow) -> *mut c_char;
    pub fn uiWindowSetTitle(w: *mut uiWindow, title: *const c_char);
    pub fn uiWindowOnClosing(w: *mut uiWindow,
                             f: extern "C" fn(w: *mut uiWindow, data: *mut c_void) -> c_int,
                             data: *mut c_void);
    pub fn uiWindowSetChild(w: *mut uiWindow, child: *mut uiControl);
    pub fn uiWindowMargined(w: *mut uiWindow) -> c_int;
    pub fn uiWindowSetMargined(w: *mut uiWindow, margined: c_int);
    pub fn uiWindowSetAutosave(w: *mut uiWindow, name: *const c_char);
    pub fn uiNewWindow(title: *const c_char, width: c_int, height: c_int, hasMenubar: c_int)
                       -> *mut uiWindow;
}

pub enum uiButton {}

extern {
    pub fn uiButtonText(b: *mut uiButton) -> *mut c_char;
    pub fn uiButtonSetText(b: *mut uiButton, text: *const c_char);
    pub fn uiButtonOnClicked(b: *mut uiButton,
                             callback: extern "C" fn(b: *mut uiButton, data: *mut c_void),
                             data: *mut c_void);
    pub fn uiNewButton(text: *const c_char) -> *mut uiButton;
}

pub enum uiBox {}

extern {
    pub fn uiBoxAppend(b: *mut uiBox, child: *mut uiControl, stretchy: c_int);
    pub fn uiBoxDelete(b: *mut uiBox, index: uintmax_t);
    pub fn uiBoxPadded(b: *mut uiBox) -> c_int;
    pub fn uiBoxSetPadded(b: *mut uiBox, padded: c_int);
    pub fn uiNewHorizontalBox() -> *mut uiBox;
    pub fn uiNewVerticalBox() -> *mut uiBox;
}

pub enum uiEntry {}

extern {
    pub fn uiEntryText(e: *mut uiEntry) -> *mut c_char;
    pub fn uiEntrySetText(e: *mut uiEntry, text: *const c_char);
    pub fn uiEntryOnChanged(e: *mut uiEntry,
                            f: extern "C" fn(e: *mut uiEntry, data: *mut c_void),
                            data: *mut c_void);
    pub fn uiEntryReadOnly(e: *mut uiEntry) -> c_int;
    pub fn uiEntrySetReadOnly(e: *mut uiEntry, readonly: c_int);
    pub fn uiNewEntry() -> *mut uiEntry;
}

pub enum uiCheckbox {}

extern {
    pub fn uiCheckboxText(c: *mut uiCheckbox) -> *mut c_char;
    pub fn uiCheckboxSetText(c: *mut uiCheckbox, text: *const c_char);
    pub fn uiCheckboxOnToggled(c: *mut uiCheckbox,
                               f: extern "C" fn(c: *mut uiCheckbox, data: *mut c_void),
                               data: *mut c_void);
    pub fn uiCheckboxChecked(c: *mut uiCheckbox) -> c_int;
    pub fn uiCheckboxSetChecked(c: *mut uiCheckbox, checked: c_int);
    pub fn uiNewCheckbox(c: *const c_char) -> *mut uiCheckbox;
}

pub enum uiLabel {}

extern {
    pub fn uiLabelText(l: *mut uiLabel) -> *mut c_char;
    pub fn uiLabelSetText(l: *mut uiLabel, text: *const c_char);
    pub fn uiNewLabel(text: *const c_char) -> *mut uiLabel;
}

pub enum uiTab {}

extern {
    pub fn uiTabAppend(t: *mut uiTab, name: *const c_char, c: *mut uiControl);
    pub fn uiTabInsertAt(t: *mut uiTab, name: *const c_char, before: uintmax_t, c: *mut uiControl);
    pub fn uiTabDelete(t: *mut uiTab, index: uintmax_t);
    pub fn uiTabNumPages(t: *mut uiTab) -> uintmax_t;
    pub fn uiTabMargined(t: *mut uiTab, page: uintmax_t) -> c_int;
    pub fn uiTabSetMargined(t: *mut uiTab, page: uintmax_t, margined: c_int);
    pub fn uiNewTab() -> *mut uiTab;
}

pub enum uiGroup {}

extern {
    pub fn uiGroupTitle(g: *mut uiGroup) -> *mut c_char;
    pub fn uiGroupSetTitle(g: *mut uiGroup, title: *const c_char);
    pub fn uiGroupSetChild(g: *mut uiGroup, c: *mut uiControl);
    pub fn uiGroupMargined(g: *mut uiGroup) -> c_int;
    pub fn uiGroupSetMargined(g: *mut uiGroup, margined: c_int);
    pub fn uiNewGroup(title: *const c_char) -> *mut uiGroup;
}

pub enum uiSpinbox {}

extern {
    pub fn uiSpinboxValue(s: *mut uiSpinbox) -> intmax_t;
    pub fn uiSpinboxSetValue(s: *mut uiSpinbox, value: intmax_t);
    pub fn uiSpinboxOnChanged(s: *mut uiSpinbox,
                              f: extern "C" fn(s: *mut uiSpinbox, data: *mut c_void),
                              data: *mut c_void);
    pub fn uiNewSpinbox(min: intmax_t, max: intmax_t) -> *mut uiSpinbox;
}

pub enum uiProgressBar {}

extern {
    pub fn uiProgressBarSetValue(p: *mut uiProgressBar, n: c_int);
    pub fn uiNewProgressBar() -> *mut uiProgressBar;
}

pub enum uiSlider {}

extern {
    pub fn uiSliderValue(s: *mut uiSlider) -> intmax_t;
    pub fn uiSliderSetValue(s: *mut uiSlider, value: intmax_t);
    pub fn uiSliderOnChanged(s: *mut uiSlider,
                             f: extern "C" fn(s: *mut uiSlider, data: *mut c_void),
                             data: *mut c_void);
    pub fn uiNewSlider(min: intmax_t, max: intmax_t) -> *mut uiSlider;
}

pub enum uiSeparator {}

extern {
    pub fn uiNewHorizontalSeparator() -> *mut uiSeparator;
}

pub enum uiCombobox {}

extern {
    pub fn uiComboboxAppend(c: *mut uiCombobox, text: *const c_char);
    pub fn uiComboboxSelected(c: *mut uiCombobox) -> intmax_t;
    pub fn uiComboboxSetSelected(c: *mut uiCombobox, n: intmax_t);
    pub fn uiComboboxOnSelected(c: *mut uiCombobox,
                                f: extern "C" fn(c: *mut uiCombobox, data: *mut c_void),
                                data: *mut c_void);
    pub fn uiNewCombobox() -> *mut uiCombobox;
}

pub enum uiEditableCombobox {}

#[link(name = "ui")]
extern {
    pub fn uiNewEditableCombobox() -> *mut uiEditableCombobox;
    pub fn uiEditableComboboxAppend(c: *mut uiEditableCombobox, text: *const c_char);
}

pub enum uiRadioButtons {}

extern {
    pub fn uiRadioButtonsAppend(r: *mut uiRadioButtons, text: *const c_char);
    pub fn uiNewRadioButtons() -> *mut uiRadioButtons;
}

pub enum uiDateTimePicker {}

extern {
    pub fn uiNewDateTimePicker() -> *mut uiDateTimePicker;
    pub fn uiNewDatePicker() -> *mut uiDateTimePicker;
    pub fn uiNewTimePicker() -> *mut uiDateTimePicker;
}

pub enum uiMultilineEntry {}

extern {
    pub fn uiMultilineEntryText(e: *mut uiMultilineEntry) -> *mut c_char;
    pub fn uiMultilineEntrySetText(e: *mut uiMultilineEntry, text: *const c_char);
    pub fn uiMultilineEntryAppend(e: *mut uiMultilineEntry, text: *const c_char);
    pub fn uiMultilineEntryOnChanged(e: *mut uiMultilineEntry,
                                     f: extern "C" fn(e: *mut uiMultilineEntry, data: *mut c_void),
                                     data: *mut c_void);
    pub fn uiMultilineEntryReadOnly(e: *mut uiMultilineEntry) -> c_int;
    pub fn uiMultilineEntrySetReadOnly(e: *mut uiMultilineEntry, readonly: c_int);
    pub fn uiNewMultilineEntry() -> *mut uiMultilineEntry;
}

pub enum uiMenuItem {}

extern {
    pub fn uiMenuItemEnable(m: *mut uiMenuItem);
    pub fn uiMenuItemDisable(m: *mut uiMenuItem);
    pub fn uiMenuItemOnClicked(m: *mut uiMenuItem,
                               f: extern "C" fn(sender: *mut uiMenuItem,
                                                window: *mut uiWindow,
                                                data: *mut c_void),
                               data: *mut c_void);
    pub fn uiMenuItemChecked(m: *mut uiMenuItem) -> c_int;
    pub fn uiMenuItemSetChecked(m: *mut uiMenuItem, checked: c_int);
}

pub enum uiMenu {}

extern {
    pub fn uiMenuAppendItem(m: *mut uiMenu, name: *const c_char) -> *mut uiMenuItem;
    pub fn uiMenuAppendCheckItem(m: *mut uiMenu, name: *const c_char) -> *mut uiMenuItem;
    pub fn uiMenuAppendQuitItem(m: *mut uiMenu) -> *mut uiMenuItem;
    pub fn uiMenuAppendPreferencesItem(m: *mut uiMenu) -> *mut uiMenuItem;
    pub fn uiMenuAppendAboutItem(m: *mut uiMenu) -> *mut uiMenuItem;
    pub fn uiMenuAppendSeparator(m: *mut uiMenu);
    pub fn uiNewMenu(name: *const c_char) -> *mut uiMenu;
}

extern {
    pub fn uiOpenFile(parent: *mut uiWindow) -> *mut c_char;
    pub fn uiSaveFile(parent: *mut uiWindow) -> *mut c_char;
    pub fn uiMsgBox(parent: *mut uiWindow, title: *const c_char, description: *const c_char);
    pub fn uiMsgBoxError(parent: *mut uiWindow, title: *const c_char, description: *const c_char);
}

pub enum uiArea {}

pub enum uiDrawContext {}

#[repr(C)]
pub struct uiAreaHandler {
    pub Draw: extern "C" fn(this: *mut uiAreaHandler,
                            area: *mut uiArea,
                            draw_params: *mut uiAreaDrawParams),
    pub MouseEvent: extern "C" fn(this: *mut uiAreaHandler,
                                  area: *mut uiArea,
                                  mouse_event: *mut uiAreaMouseEvent),
    pub MouseCrossed: extern "C" fn(this: *mut uiAreaHandler, area: *mut uiArea, left: c_int),
    pub DragBroken: extern "C" fn(this: *mut uiAreaHandler, area: *mut uiArea),
    pub KeyEvent: extern "C" fn(this: *mut uiAreaHandler,
                                area: *mut uiArea,
                                key_event: *mut uiAreaKeyEvent)
                                -> c_int,
}

extern {
    pub fn uiAreaSetSize(a: *mut uiArea, width: intmax_t, height: intmax_t);
    pub fn uiAreaQueueRedrawAll(a: *mut uiArea);
    pub fn uiAreaScrollTo(a: *mut uiArea,
                          x: c_double,
                          y: c_double,
                          width: c_double,
                          height: c_double);
    pub fn uiNewArea(ah: *mut uiAreaHandler) -> *mut uiArea;
    pub fn uiNewScrollingArea(ah: *mut uiAreaHandler, width: intmax_t, height: intmax_t)
                              -> *mut uiArea;
}

#[repr(C)]
#[derive(Clone)]
pub struct uiAreaDrawParams {
    pub Context: *mut uiDrawContext,

    pub AreaWidth: c_double,
    pub AreaHeight: c_double,

    pub ClipX: c_double,
    pub ClipY: c_double,
    pub ClipWidth: c_double,
    pub ClipHeight: c_double,
}

pub enum uiDrawPath {}

#[repr(u32)]
#[derive(Copy, Clone, PartialEq, Debug)]
pub enum uiDrawBrushType {
    Solid = 0,
    LinearGradient = 1,
    RadialGradient = 2,
    Image = 3,
}

#[repr(u32)]
#[derive(Copy, Clone, PartialEq, Debug)]
pub enum uiDrawLineCap {
    Flat = 0,
    Round = 1,
    Square = 2,
}

#[repr(u32)]
#[derive(Copy, Clone, PartialEq, Debug)]
pub enum uiDrawLineJoin {
    Miter = 0,
    Round = 1,
    Bevel = 2,
}

pub const uiDrawDefaultMiterLimit: c_double = 10.0;

#[repr(u32)]
#[derive(Copy, Clone, PartialEq, Debug)]
pub enum uiDrawFillMode {
    Winding = 0,
    Alternate = 1,
}

#[repr(C)]
#[derive(Copy, Clone, PartialEq, Debug)]
pub struct uiDrawMatrix {
    pub M11: c_double,
    pub M12: c_double,
    pub M21: c_double,
    pub M22: c_double,
    pub M31: c_double,
    pub M32: c_double,
}

#[repr(C)]
#[derive(Clone, Debug)]
pub struct uiDrawBrush {
    pub Type: uiDrawBrushType,

    // Solid brushes:
    pub R: c_double,
    pub G: c_double,
    pub B: c_double,
    pub A: c_double,

    // Gradient brushes:
    /// Linear: start X; radial: start X.
    pub X0: c_double,
    /// Linear: start Y; radial: start Y.
    pub Y0: c_double,
    /// Linear: end X; radial: outer circle center X.
    pub X1: c_double,
    /// Linear: end Y; radial: outer circle center Y.
    pub Y1: c_double,
    /// Radial gradients only.
    pub OuterRadius: c_double,
    pub Stops: *mut uiDrawBrushGradientStop,
    pub NumStops: size_t,
}

#[repr(C)]
#[derive(Copy, Clone, Debug)]
pub struct uiDrawBrushGradientStop {
    pub Pos: c_double,
    pub R: c_double,
    pub G: c_double,
    pub B: c_double,
    pub A: c_double,
}

#[repr(C)]
#[derive(Clone, Debug)]
pub struct uiDrawStrokeParams {
    pub Cap: uiDrawLineCap,
    pub Join: uiDrawLineJoin,
    pub Thickness: c_double,
    pub MiterLimit: c_double,
    pub Dashes: *mut c_double,
    pub NumDashes: size_t,
    pub DashPhase: c_double,
}

extern {
    pub fn uiDrawNewPath(fillMode: uiDrawFillMode) -> *mut uiDrawPath;
    pub fn uiDrawFreePath(p: *mut uiDrawPath);
}

extern {
    pub fn uiDrawPathNewFigure(p: *mut uiDrawPath, x: c_double, y: c_double);
    pub fn uiDrawPathNewFigureWithArc(p: *mut uiDrawPath,
                                      xCenter: c_double,
                                      yCenter: c_double,
                                      radius: c_double,
                                      startAngle: c_double,
                                      sweep: c_double,
                                      negative: c_int);
    pub fn uiDrawPathLineTo(p: *mut uiDrawPath, x: c_double, y: c_double);
    pub fn uiDrawPathArcTo(p: *mut uiDrawPath,
                           xCenter: c_double,
                           yCenter: c_double,
                           radius: c_double,
                           startAngle: c_double,
                           sweep: c_double,
                           negative: c_int);
    pub fn uiDrawPathBezierTo(p: *mut uiDrawPath,
                              c1x: c_double,
                              c1y: c_double,
                              c2x: c_double,
                              c2y: c_double,
                              endX: c_double,
                              endY: c_double);
    pub fn uiDrawPathCloseFigure(p: *mut uiDrawPath);

    pub fn uiDrawPathAddRectangle(p: *mut uiDrawPath,
                                  x: c_double,
                                  y: c_double,
                                  width: c_double,
                                  height: c_double);
    pub fn uiDrawPathEnd(p: *mut uiDrawPath);

    pub fn uiDrawStroke(c: *mut uiDrawContext,
                        path: *mut uiDrawPath,
                        b: *mut uiDrawBrush,
                        p: *mut uiDrawStrokeParams);
    pub fn uiDrawFill(c: *mut uiDrawContext, path: *mut uiDrawPath, b: *mut uiDrawBrush);
}

extern "C" {
    pub fn uiDrawMatrixSetIdentity(m: *mut uiDrawMatrix);
    pub fn uiDrawMatrixTranslate(m: *mut uiDrawMatrix, x: c_double, y: c_double);
    pub fn uiDrawMatrixScale(m: *mut uiDrawMatrix,
                             xCenter: c_double,
                             yCenter: c_double,
                             x: c_double,
                             y: c_double);
    pub fn uiDrawMatrixRotate(m: *mut uiDrawMatrix, x: c_double, y: c_double, amount: c_double);
    pub fn uiDrawMatrixSkew(m: *mut uiDrawMatrix,
                            x: c_double,
                            y: c_double,
                            xamount: c_double,
                            yamount: c_double);
    pub fn uiDrawMatrixMultiply(dest: *mut uiDrawMatrix, src: *mut uiDrawMatrix);
    pub fn uiDrawMatrixInvertible(m: *mut uiDrawMatrix) -> c_int;
    pub fn uiDrawMatrixInvert(m: *mut uiDrawMatrix) -> c_int;
    pub fn uiDrawMatrixTransformPoint(m: *mut uiDrawMatrix, x: *mut c_double, y: *mut c_double);
    pub fn uiDrawMatrixTransformSize(m: *mut uiDrawMatrix, x: *mut c_double, y: *mut c_double);
}

extern "C" {
    pub fn uiDrawTransform(c: *mut uiDrawContext, m: *mut uiDrawMatrix);

    pub fn uiDrawClip(c: *mut uiDrawContext, path: *mut uiDrawPath);

    pub fn uiDrawSave(c: *mut uiDrawContext);
    pub fn uiDrawRestore(c: *mut uiDrawContext);
}

pub enum uiDrawFontFamilies {}

extern "C" {
    pub fn uiDrawListFontFamilies() -> *mut uiDrawFontFamilies;
    pub fn uiDrawFontFamiliesNumFamilies(ff: *mut uiDrawFontFamilies) -> uintmax_t;
    pub fn uiDrawFontFamiliesFamily(ff: *mut uiDrawFontFamilies, n: uintmax_t) -> *mut c_char;
    pub fn uiDrawFreeFontFamilies(ff: *mut uiDrawFontFamilies);
}

pub enum uiDrawTextLayout {}
pub enum uiDrawTextFont {}

#[repr(u32)]
#[derive(Copy, Clone, PartialEq, Debug)]
pub enum uiDrawTextWeight {
    Thin = 0,
    UltraLight = 1,
    Light = 2,
    Book = 3,
    Normal = 4,
    Medium = 5,
    SemiBold = 6,
    Bold = 7,
    /// [sic]
    UtraBold = 8,
    Heavy = 9,
    UltraHeavy = 10,
}

#[repr(u32)]
#[derive(Copy, Clone, PartialEq, Debug)]
pub enum uiDrawTextItalic {
    Normal = 0,
    Oblique = 1,
    Italic = 2,
}

#[repr(u32)]
#[derive(Copy, Clone, PartialEq, Debug)]
pub enum uiDrawTextStretch {
    UltraCondensed = 0,
    ExtraCondensed = 1,
    Condensed = 2,
    SemiCondensed = 3,
    Normal = 4,
    SemiExpanded = 5,
    Expanded = 6,
    ExtraExpanded = 7,
    UltraExpanded = 8,
}

#[repr(C)]
#[derive(Clone)]
pub struct uiDrawTextFontDescriptor {
    pub Family: *const c_char,
    pub Size: c_double,
    pub Weight: uiDrawTextWeight,
    pub Italic: uiDrawTextItalic,
    pub Stretch: uiDrawTextStretch,
}

#[repr(C)]
#[derive(Copy, Clone, Debug)]
pub struct uiDrawTextFontMetrics {
    pub Ascent: c_double,
    pub Descent: c_double,
    pub Leading: c_double,
    pub UnderlinePos: c_double,
    pub UnderlineThickness: c_double,
}

extern "C" {
    pub fn uiDrawLoadClosestFont(desc: *const uiDrawTextFontDescriptor) -> *mut uiDrawTextFont;
    pub fn uiDrawFreeTextFont(font: *mut uiDrawTextFont);
    pub fn uiDrawTextFontHandle(font: *mut uiDrawTextFont) -> usize;
    pub fn uiDrawTextFontDescribe(font: *mut uiDrawTextFont,
                                  desc: *mut uiDrawTextFontDescriptor);
    pub fn uiDrawTextFontGetMetrics(font: *mut uiDrawTextFont,
                                    metrics: *mut uiDrawTextFontMetrics);
}

extern "C" {
    pub fn uiDrawNewTextLayout(text: *const c_char,
                               defaultFont: *mut uiDrawTextFont,
                               width: c_double)
                               -> *mut uiDrawTextLayout;
    pub fn uiDrawFreeTextLayout(layout: *mut uiDrawTextLayout);
    pub fn uiDrawTextLayoutSetWidth(layout: *mut uiDrawTextLayout, width: c_double);
    pub fn uiDrawTextLayoutExtents(layout: *mut uiDrawTextLayout,
                                   width: *mut c_double,
                                   height: *mut c_double);

    pub fn uiDrawTextLayoutSetColor(layout: *mut uiDrawTextLayout,
                                    startChar: intmax_t,
                                    endChar: intmax_t,
                                    r: c_double,
                                    g: c_double,
                                    b: c_double,
                                    a: c_double);

    pub fn uiDrawText(c: *mut uiDrawContext,
                      x: c_double,
                      y: c_double,
                      layout: *mut uiDrawTextLayout);
}

pub type uiModifiers = c_int;

pub const uiModifierCtrl: uiModifiers = 1 << 0;
pub const uiModifierAlt: uiModifiers = 1 << 1;
pub const uiModifierShift: uiModifiers = 1 << 2;
pub const uiModifierSuper: uiModifiers = 1 << 3;

#[repr(C)]
#[derive(Copy, Clone, Debug)]
pub struct uiAreaMouseEvent {
    pub X: c_double,
    pub Y: c_double,

    pub AreaWidth: c_double,
    pub AreaHeight: c_double,

    pub Down: c_int,
    pub Up: c_int,

    pub Count: c_int,

    pub Modifiers: uiModifiers,

    pub Held1To64: u64,
}

#[repr(u32)]
#[derive(Copy, Clone, PartialEq, Debug)]
pub enum uiExtKey {
    Escape = 1,
    /// Equivalent to "Help" on Apple keyboards.
    Insert = 2,
    Delete = 3,
    Home = 4,
    End = 5,
    PageUp = 6,
    PageDown = 7,
    Up = 8,
    Down = 9,
    Left = 10,
    Right = 11,
    // F1..F12 are guaranteed to be consecutive.
    F1 = 12,
    F2 = 13,
    F3 = 14,
    F4 = 15,
    F5 = 16,
    F6 = 17,
    F7 = 18,
    F8 = 19,
    F9 = 20,
    F10 = 21,
    F11 = 22,
    F12 = 23,
    // Numpad keys; independent of Num Lock state.
    // N0..N9 are guaranteed to be consecutive.
    N0 = 24,
    N1 = 25,
    N2 = 26,
    N3 = 27,
    N4 = 28,
    N5 = 29,
    N6 = 30,
    N7 = 31,
    N8 = 32,
    N9 = 33,
    NDot = 34,
    NEnter = 35,
    NAdd = 36,
    NSubtract = 37,
    NMultiply = 38,
    NDivide = 39,
}

#[repr(C)]
#[derive(Copy, Clone, Debug)]
pub struct uiAreaKeyEvent {
    pub Key: c_char,
    pub ExtKey: uiExtKey,
    pub Modifier: uiModifiers,

    pub Modifiers: uiModifiers,

    pub Up: c_int,
}

pub enum uiFontButton {}

extern {
    pub fn uiFontButtonFont(b: *mut uiFontButton) -> *mut uiDrawTextFont;
    pub fn uiFontButtonOnChanged(b: *mut uiFontButton,
                                 f: extern "C" fn(this: *mut uiFontButton, data: *mut c_void),
                                 data: *mut c_void);
    pub fn uiNewFontButton() -> *mut uiFontButton;
}

pub enum uiColorButton {}

extern {
    pub fn uiColorButtonColor(b: *mut uiColorButton,
                              r: *mut c_double,
                              g: *mut c_double,
                              bl: *mut c_double,
                              a: *mut c_double);
    pub fn uiColorButtonSetColor(b: *mut uiColorButton,
                                 r: c_double,
                                 g: c_double,
                                 bl: c_double,
                                 a: c_double);
    pub fn uiColorButtonOnChanged(b: *mut uiColorButton,
                                  f: extern "C" fn(this: *mut uiColorButton, data: *mut c_void),
                                  data: *mut c_void);
    pub fn uiNewColorButton() -> *mut uiColorButton;
}

<<<<<<< HEAD

pub enum uiPixmapImage {}
pub type uiPixmap32Format = u32;

#[repr(C)]
pub struct uiImageData {
    pub fmt: uiPixmap32Format,
    pub width: c_int,
    pub height: c_int,
    pub rowstride: c_int,
    pub data: *mut c_void,
}

extern {
    pub fn uiNewPixmapImage(width: c_int, height: c_int) -> *mut uiPixmapImage;
    pub fn uiFreePixmapImage(img: *mut uiPixmapImage);
    pub fn uiPixmapImageGetFormat(img: *mut uiPixmapImage) -> uiPixmap32Format;
    pub fn uiPixmapImageGetData(img: *const uiPixmapImage, data: *mut uiImageData);
    pub fn uiImageLoadPixmap32Raw(img: *mut uiPixmapImage,
                                  x: c_int,
                                  y: c_int,
                                  width: c_int,
                                  height: c_int,
                                  rowstrideBytes: c_int,
                                  fmt: uiPixmap32Format,
                                  data: *const c_void);
    pub fn uiDrawPixmapImage(c: *mut uiDrawContext,
                             x: c_double,
                             y: c_double,
                             img: *const uiPixmapImage);

    pub fn uiScalePixmapImage(c: *mut uiDrawContext,
                             xScale: c_double,
                             yScale: c_double);
=======
pub enum uiImage {}

#[link(name = "ui")]
extern {
    pub fn uiNewImage(width: c_double, height: c_double) -> *mut uiImage;
    pub fn uiFreeImage(i: *mut uiImage);
    pub fn uiImageAppend(i: *mut uiImage,
                         pixels: *mut c_void,
                         pixelWidth: c_int,
                         pixelHeight: c_int,
                         pixelStride: c_int);
    pub fn uiDrawImage(c: *mut uiDrawContext,
                       x: c_double,
                       y: c_double,
                       width: c_double,
                       height: c_double,
                       image: *mut uiImage);
>>>>>>> aafd1982
}<|MERGE_RESOLUTION|>--- conflicted
+++ resolved
@@ -728,7 +728,6 @@
     pub fn uiNewColorButton() -> *mut uiColorButton;
 }
 
-<<<<<<< HEAD
 
 pub enum uiPixmapImage {}
 pub type uiPixmap32Format = u32;
@@ -763,23 +762,4 @@
     pub fn uiScalePixmapImage(c: *mut uiDrawContext,
                              xScale: c_double,
                              yScale: c_double);
-=======
-pub enum uiImage {}
-
-#[link(name = "ui")]
-extern {
-    pub fn uiNewImage(width: c_double, height: c_double) -> *mut uiImage;
-    pub fn uiFreeImage(i: *mut uiImage);
-    pub fn uiImageAppend(i: *mut uiImage,
-                         pixels: *mut c_void,
-                         pixelWidth: c_int,
-                         pixelHeight: c_int,
-                         pixelStride: c_int);
-    pub fn uiDrawImage(c: *mut uiDrawContext,
-                       x: c_double,
-                       y: c_double,
-                       width: c_double,
-                       height: c_double,
-                       image: *mut uiImage);
->>>>>>> aafd1982
 }